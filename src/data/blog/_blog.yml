--- conflicted
+++ resolved
@@ -8,12 +8,8 @@
     responsive-images-as-css-background:
         date: 2017-06-24
         type: piece of code
-<<<<<<< HEAD
-        title: Responsive images as CSS background
-=======
         title: Repsonsive images as CSS background
         teaserTitle: Responsive CSS
->>>>>>> e3373e61
         teaser: Integrating the Responsive Images spec together with CSS backgrounds.
         content: data/blog/responsive-images-as-css-background.md
         meta:
